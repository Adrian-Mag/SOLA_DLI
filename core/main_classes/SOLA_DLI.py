from core.main_classes.spaces import PCb, DirectSumSpace, RN
from core.main_classes.mappings import *
import networkx as nx
from networkx.drawing.nx_agraph import graphviz_layout
import matplotlib.pyplot as plt
from plotly.subplots import make_subplots
from core.aux.other import round_to_sf
import plotly.graph_objects as go


class DependencyTree:
    """
    A class representing a dependency tree.

    Attributes:
    - item_aliases (dict): A dictionary mapping item aliases to their original names.
    - aliases_item (dict): A dictionary mapping original item names to their aliases.
    - G (DiGraph): The directed graph representing dependencies between items.
    - start_node (str): The starting node for operations like finding reachable or dependent nodes.

    Methods:
    - plot_dependency_tree(): Plot the entire dependency tree and optionally save the plot.
    - find_reachable_nodes(start_node, plot_reachable_graph=False): Find and return all nodes reachable from the given start node.
      Optionally plot and save the reachable graph.
    - find_dependent_nodes(start_node, plot_dependent_tree=False): Find and return all nodes dependent on the given start node.
      Optionally plot and save the dependent tree.
    """

    def __init__(self):
        items = ['$\mathcal{M}$', '$\mathcal{D}$', '$\mathcal{P}$', 'G', 'T', 'd',
                 '$\Lambda$', '$\Lambda^{-1}$', '$\Gamma$', '$\Lambda^{-1}d$',
                 '|$\widetilde{m}$|', '$\widetilde{m}$', 'M', '$\mathcal{H}_{ii}$',
                 '$\chi_{ii}$', 'X', 'npf', '$\epsilon_i$', '$\widetilde{p}$', 'sol',
                 'A']

        aliases = ['M', 'D', 'P', 'G', 'T', 'd',
                   'Lambda', 'Lambda_inv', 'Gamma', 'sdata', 'least_norm',
                   'least_norm_solution', 'norm_bound', 'H_diag', 'chi_diag', 'X', 'npf', 'epsilon',
                   'least_norm_property', 'solution', 'A']
    
<<<<<<< HEAD
        self.item_aliases = dict(zip(aliases, items))
        self.aliases_item = dict(zip(items, aliases))

        dependencies = [('G', '$\Lambda$'), ('$\Lambda$', '$\Lambda^{-1}$'),
=======
        self.item_aliases = dict(zip(items, aliases))
        self.aliases_item = dict(zip(aliases, items))

        dependencies = [('G', 'Lambda'), ('Lambda', 'Lambda_inv'),
                        ('Lambda_inv', 'X'), ('T', 'Gamma'), ('G', 'Gamma'),
                        ('Gamma', 'X'), ('d', 'sdata'), ('Lambda_inv', 'sdata'),
                        ('sdata', 'least_norm'), ('sdata', 'least_norm_solution'),
                        ('M', 'G'), ('T', 'chi_diag'), ('chi_diag', 'H_diag'),
                        ('M', 'T'), ('least_norm', 'npf'), ('norm_bound', 'npf'),
                        ('D', 'G'), ('npf', 'epsilon'), ('X', 'H_diag'),
                        ('D', 'd'), ('P', 'T'), ('G', 'D'),
                        ('T', 'P'), ('Gamma', 'H_diag'), ('X', 'least_norm_property'),
                        ('d', 'least_norm_property'), ('H_diag', 'epsilon'), ('epsilon', 'solution'),
                        ('least_norm_property', 'solution'), ('X', 'A'), ('G', 'A')]

        """ dependencies = [('G', '$\Lambda$'), ('$\Lambda$', '$\Lambda^{-1}$'),
>>>>>>> 85da0423
                        ('$\Lambda^{-1}$', 'X'), ('T', '$\Gamma$'), ('G', '$\Gamma$'),
                        ('$\Gamma$', 'X'), ('d', '$\Lambda^{-1}d$'), ('$\Lambda^{-1}$', '$\Lambda^{-1}d$'),
                        ('$\Lambda^{-1}d$', '|$\widetilde{m}$|'), ('$\Lambda^{-1}d$', '$\widetilde{m}$'),
                        ('$\mathcal{M}$', 'G'), ('T', '$\chi_{ii}$'), ('$\chi_{ii}$', '$\mathcal{H}_{ii}$'),
                        ('$\mathcal{M}$', 'T'), ('|$\widetilde{m}$|', 'npf'), ('M', 'npf'),
                        ('$\mathcal{D}$', 'G'), ('npf', '$\epsilon_i$'), ('X', '$\mathcal{H}_{ii}$'),
                        ('$\mathcal{D}$', 'd'), ('$\mathcal{P}$', 'T'), ('G', '$\mathcal{D}$'),
                        ('T', '$\mathcal{P}$'), ('$\Gamma$', '$\mathcal{H}_{ii}$'), ('X', '$\widetilde{p}$'),
                        ('d', '$\widetilde{p}$'), ('$\mathcal{H}_{ii}$', '$\epsilon_i$'), ('$\epsilon_i$', 'sol'),
                        ('$\widetilde{p}$', 'sol'), ('X', 'A'), ('G', 'A')] """

        
        self.G = nx.DiGraph()
        self.G.add_nodes_from(items)
        self.G.add_edges_from([(self.aliases_item[src], self.aliases_item[end]) for src, end in dependencies])
        self.start_node = None

    def plot_dependency_tree(self):
        """
        Plot the entire dependency tree and optionally save the plot.
        """
        pos = graphviz_layout(self.G, prog='dot')

        # Set node colors and edge colors
        node_colors = []
        for node in self.G.nodes:
            if node == self.start_node:
                node_colors.append('gold')  # Color for the starting node
            elif node in self._alias_to_item(['norm_bound', 'M', 'D',
                                            'G', 'T', 'P', 'd']):
                node_colors.append('red')
            elif node in self._alias_to_item(['least_norm_property', 'least_norm_solution',
                                            'solution', 'A', 'epsilon']):
                node_colors.append('green')
            else:
                node_colors.append('skyblue')

        # Draw nodes with different colors
        plt.figure(figsize=(12, 8))
        nx.draw_networkx_nodes(self.G, pos, node_size=700, node_color=node_colors, edgecolors='black', linewidths=1, alpha=0.8)

        # Draw edges and labels
        nx.draw_networkx_edges(self.G, pos, edge_color='gray', arrowsize=20, connectionstyle='arc3,rad=0.1', width=1.0)
        nx.draw_networkx_labels(self.G, pos, font_weight='bold', font_color='black', font_size=10)

        plt.show()

    def find_reachable_nodes(self, start_nodes, plot_reachable_graph=False):
        """
        Find and return all nodes reachable from the given start nodes.
        Optionally plot and save the reachable graph.

        Parameters:
        - start_nodes (list): The list of starting nodes.
        - plot_reachable_graph (bool): Whether to plot and save the reachable graph. Default is False.

        Returns:
        - set: A set of reachable nodes.
        """
        self.start_node = [self.aliases_item[start_node] for start_node in start_nodes]
        reachable_nodes = set()

        def dfs(node):
            reachable_nodes.add(node)
            for neighbor in self.G.neighbors(node):
                if neighbor not in reachable_nodes:
                    dfs(neighbor)

        for start_node in self.start_node:
            dfs(start_node)

        if plot_reachable_graph:
            reachable_graph = self.G.subgraph(reachable_nodes)
            pos = graphviz_layout(reachable_graph, prog='dot')

            # Set node colors and edge colors
            reachable_node_colors = []
            for node in reachable_graph.nodes:
                if node in self.start_node:
                    reachable_node_colors.append('gold')  # Color for the starting node
                elif node in self._alias_to_item(['norm_bound', 'M', 'D',
                                                'G', 'T', 'P', 'd']):
                    reachable_node_colors.append('red')
                elif node in self._alias_to_item(['P', 'M',
                                                'solution', 'A', 'epsilon']):
                    reachable_node_colors.append('green')
                else:
                    reachable_node_colors.append('skyblue')

            # Draw nodes with different colors
            plt.figure(figsize=(12, 8))
            nx.draw_networkx_nodes(reachable_graph, pos, node_size=700, node_color=reachable_node_colors, edgecolors='black',
                                linewidths=1, alpha=0.8)

            # Draw edges and labels
            nx.draw_networkx_edges(reachable_graph, pos, edge_color='gray', arrowsize=20, connectionstyle='arc3,rad=0.1',
                                width=1.0)
            nx.draw_networkx_labels(reachable_graph, pos, font_weight='bold', font_color='black', font_size=10)

            plt.show()

        return set(self._item_to_alias(reachable_nodes))

    def _alias_to_item(self, aliases: list):
        # Given some aliases it returns the corresponding items
        return [self.aliases_item[alias] for alias in aliases]

    def _item_to_alias(self, items: list):
        # Given some items it returns the corresponding aliases
        return [self.item_aliases[item] for item in items]

    def find_dependent_nodes(self, start_node, plot_dependent_tree=False):
        """
        Find and return all nodes dependent on the given start node.
        Optionally plot and save the dependent tree.

        Parameters:
        - start_node (str): The starting node.
        - plot_dependent_tree (bool): Whether to plot and save the dependent tree. Default is False.

        Returns:
        - set: A set of dependent nodes.
        """
        self.start_node = self.aliases_item[start_node]
        dependent_nodes = set()
        # These items cannot be turned to None 
        def dfs(node):
            dependent_nodes.add(node)
            for predecessor in self.G.predecessors(node):
                if predecessor not in dependent_nodes:
                    dfs(predecessor)

        dfs(self.aliases_item[start_node])

        if plot_dependent_tree:
            dependent_tree = self.G.subgraph(dependent_nodes)
            pos = graphviz_layout(dependent_tree, prog='dot')

            # Set node colors and edge colors
            dependent_node_colors = []
            for node in dependent_tree.nodes:
                if node == self.start_node:
                    dependent_node_colors.append('gold')  # Color for the starting node
                elif node in self._alias_to_item(['norm_bound', 'M', 'D',
                                                'G', 'T', 'P', 'd']):
                    dependent_node_colors.append('red')
                elif node in self._alias_to_item(['P', 'M',
                                                'solution', 'A', 'epsilon']):
                    dependent_node_colors.append('green')
                else:
                    dependent_node_colors.append('skyblue')

            # Draw nodes with different colors
            plt.figure(figsize=(12, 8))
            nx.draw_networkx_nodes(dependent_tree, pos, node_size=700, node_color=dependent_node_colors, edgecolors='black',
                                linewidths=1, alpha=0.8)

            # Draw edges and labels
            nx.draw_networkx_edges(dependent_tree, pos, edge_color='gray', arrowsize=20, connectionstyle='arc3,rad=0.1',
                                width=1.0)
            nx.draw_networkx_labels(dependent_tree, pos, font_weight='bold', font_color='black', font_size=10)

            plt.show()

        return dependent_nodes


class Problem():
    def __init__(self, M: Space, D: Space, P: Space, G: Mapping,
                 T: Mapping, norm_bound: float, data: np.ndarray=None) -> None:
        """
        Class representing the SOLA problem.

        Parameters:
        - M (Space): Model space.
        - D (Space): Data space.
        - P (Space): Property space.
        - G (Mapping): Model-data mapping.
        - T (Mapping): Model-property mapping.
        - norm_bound (float): Model norm bound.
        - data (np.ndarray, optional): Input data. Defaults to None.
        """
        self.M = M # model space
        self.D = D # data space
        self.P = P # property space
        self.G = G # model-data mapping
        self.T = T # model-property mapping
        self.data = data # data
        self.norm_bound = norm_bound # model norm bound

        self.G_adjoint = G.adjoint()
        self.T_adjoint = T.adjoint()

        self.Lambda = None 
        self.Lambda_inv = None
        self.Gamma = None
        self.sdata = None
        self.least_norm = None
        self.least_norm_solution = None
        self.X = None
        self.npf = None
        self.chi_diag = None
        self.epsilon = None
        self.least_norm_solution = None
        self.least_norm_property = None
        self.solution = None
        self.A = None
        self.H_diag = None

<<<<<<< HEAD
        aliases = ['model_space', 'data_space', 'property_space', 'G', 'T', 'd',
                   'Lambda', 'Lambda_inv', 'Gamma', 'sdata', 'least_norm',
                   'least_norm_solution', 'M', 'H', 'chi', 'X', 'npf', 'epsilon',
                   'least_norm_property', 'solution', 'A']
        self.fixed_items = ['model_space', 'data_space', 'property_space', 'G', 'T', 'd','M']

        attributes = [self.M, self.D, self.P, self.G, self.T, self.data, 
                      self.Lambda, self.Lambda_inv, self.Gamma, self.sdata,
                      self.least_norm, self.least_norm_solution, self.norm_bound, 
                      self.H_diag, self.chi_diag, self.X, self.npf, self.epsilon,
                      self.least_norm_property_solution, self.solution, 
                      self.A]
        self.aliases = dict(zip(aliases, attributes))
=======
        self.fixed_items = ['M', 'D', 'P', 'G', 'T', 'd','norm_bound']
>>>>>>> 85da0423
        self.dependencies = DependencyTree()

    def change_M(self, new_M: Space, new_G: Mapping, new_T: Mapping, new_norm_bound: float):
        """
        Change the model space, data mapping, property mappin, and norm bound.

        Parameters:
        - new_M (Space): New model space.
        - new_G (Mapping): New data mapping.
        - new_T (Mapping): New property mapping.
        - new_norm_bound (float): New model norm bound.
        """
        # This deals mostly with the case when I have a DirectSum space and I
        # want to remove or add some spaces to it
        self.M = new_M
        self.G = new_G
        self.T = new_T
        self.norm_bound = new_norm_bound
        self.G_adjoint = new_G.adjoint()
        self.T_adjoint = new_T.adjoint()

<<<<<<< HEAD
        dependent_nodes = self.dependencies.find_dependent_nodes('model_space')
    
=======
        dependent_nodes = self.dependencies.find_reachable_nodes(['M', 'G', 'T']) - set(self.fixed_items)
        for alias in dependent_nodes:
            setattr(self, alias, None)

    def change_D(self, new_D: Space, new_G: Mapping, new_data: np.ndarray):
        """
        Change the data space, data mapping, and input data.

        Parameters:
        - new_D (Space): New data space.
        - new_G (Mapping): New data mapping.
        - new_data (np.ndarray): New input data.
        """
        # Here I consider the case when the new data space is just R^N+n in
        # which case the data vector must be updated and we must also include
        # the new sensitivity kernels involved
        self.D = new_D
        self.G = new_G
        self.data = new_data

        dependent_nodes = self.dependencies.find_reachable_nodes(['D', 'G', 'd']) - set(self.fixed_items)
        for alias in dependent_nodes:
            setattr(self, alias, None)
        
    def change_P(self, new_P: Space, new_T: Mapping):
        """Change the property space and property mapping

        Args:
            new_P (Space): New property space
            new_T (Mapping): New property mapping
        """        
        # Here I deal with the case when I want to introduce or remove a target
        # kernel
        self.P = new_P
        self.T = new_T

        dependent_nodes = self.dependencies.find_reachable_nodes(['P', 'T']) - set(self.fixed_items)
        for alias in dependent_nodes:
            setattr(self, alias, None)

    def change_T(self, new_T: Mapping, new_P: Space=None):
        """Change the property mapping and property space (optional)

        Args:
            new_T (Mapping): New property mapping
            new_P (Space, optional): New property space. Defaults to None.
        """        
        # This is specifically for the case when I want to change a target
        # kernel, but I don't change the number of kernels
        if new_P is None:
            self.T = new_T

            dependent_nodes = self.dependencies.find_reachable_nodes(['T']) - set(self.fixed_items)
            for alias in dependent_nodes:
                setattr(self, alias, None)
        else:
            self.T = new_T
            self.P = new_P

            dependent_nodes = self.dependencies.find_reachable_nodes(['T', 'P']) - set(self.fixed_items)
            for alias in dependent_nodes:
                setattr(self, alias, None)

    def change_G(self, new_G: Mapping, new_D: Space=None):
        """Change data mapping and data space (optional)

        Args:
            new_G (Mapping): New data mapping
            new_D (Space, optional): New data space. Defaults to None.
        """        
        if new_G is None:
            self.T = new_D

            dependent_nodes = self.dependencies.find_reachable_nodes(['T']) - set(self.fixed_items)
            for alias in dependent_nodes:
                setattr(self, alias, None)
        else:
            self.T = new_D
            self.P = new_G

            dependent_nodes = self.dependencies.find_reachable_nodes(['T', 'G']) - set(self.fixed_items)
            for alias in dependent_nodes:
                setattr(self, alias, None)

    def change_d(self, new_data: np.ndarray):
        """Change data

        Args:
            new_data (np.ndarray): new data
        """        
        # This is specifically for the case when the data space remains
        # unchanged
        self.data = new_data

        dependent_nodes = self.dependencies.find_reachable_nodes(['d']) - set(self.fixed_items)
        for alias in dependent_nodes:
            setattr(self, alias, None)

>>>>>>> 85da0423
    def _compute_Lambda(self):
        self.Lambda = self.G._compute_GramMatrix()

    def _compute_Lambda_inv(self):
        if self.Lambda is None:
            self._compute_Lambda()
        self.Lambda_inv = self.Lambda.invert()

    def _compute_sdata(self):
        if self.data is None: 
            raise TypeError('The current problem does not have any data. Please add data')   
        if self.Lambda_inv is None:
            self._compute_Lambda_inv()
        self.sdata = self.Lambda_inv.map(self.data)

    def _compute_least_norm(self):
        if self.sdata is None:
            self._compute_sdata()
        self.least_norm = np.sqrt(self.D.inner_product(self.data, self.sdata))

    def _compute_norm_prefactor(self):
        if self.least_norm is None:
            self._compute_least_norm()
        
        self.npf = np.sqrt(self.norm_bound**2 - self.least_norm**2)

    def _compute_least_norm_solution(self):
        if self.sdata is None:
            self._compute_sdata()
        self.least_norm_solution = self.G_adjoint.map(self.sdata)

    def _compute_Gamma(self):
        self.Gamma = self.T*self.G_adjoint

    def _compute_X(self):
        if self.Gamma is None:
            self._compute_Gamma()
        if self.Lambda_inv is None:
            self._compute_Lambda_inv()
        self.X = self.Gamma * self.Lambda_inv

    def _compute_chi_diag(self):
        self.chi_diag = self.T._compute_GramMatrix_diag()
    
    def _compute_H_diag(self):
        if self.chi_diag is None:
            self._compute_chi_diag()
        if self.X is None:
            self._compute_X()
        if self.Gamma is None:
            self._compute_Gamma()
        self.H_diag = self.chi_diag - np.sum(self.X.matrix*self.Gamma.matrix, axis=1).reshape(self.chi_diag.shape)

    def _compute_epsilon(self):
        if self.npf is None:
            self._compute_norm_prefactor()
        if self.H_diag is None:
            self._compute_H_diag()
        self.epsilon = self.npf * np.sqrt(self.H_diag)
    
    def _compute_least_norm_model_solution(self):
        if self.sdata is None:
            self._compute_sdata()
        self.least_norm_model_solution = self.G_adjoint.map(self.sdata)
    
    def _compute_least_norm_property(self):
        if self.data is None:
            raise TypeError('The current problem does not have any data. Please add data')   
        if self.X is None:
            self._compute_X()
        self.least_norm_property = self.X.map(self.data)

    def solve(self):
        if self.least_norm_property is None:
            self._compute_least_norm_property()
        if self.epsilon is None:
            self._compute_epsilon()
        self.solution = {'upper bound': self.least_norm_property + self.epsilon,
                         'lower bound': self.least_norm_property - self.epsilon}
    
    def _compute_resolving_kernels(self):
        if self.X is None:
            self._compute_X()
        self.A = self.X*self.G

    def plot_solution(self, enquiry_points):
        # Will plot the property bounds, the least norm property, the resolving
        # kernels and the target kernels with a slider used to explore them. It
        # assumes that the problem is 1D and that the property vector contains
        # some property of the true model evaluated at only one position

        fig = make_subplots(rows=2, cols=1, shared_xaxes=True,
                            vertical_spacing=0.5, subplot_titles=('A','B'))
        no_of_traces = 0 # by default

        for step in range(self.P.dimension):
            # Plot Least norm property
            fig.add_trace(
                go.Scatter(
                    visible=False,
                    line=dict(color='#FFA500', width=4),
                    name='Property',
                    x=enquiry_points,
                    y=self.least_norm_property
                ),
                row=1, col=1
            ) 
            if step == 0:
                no_of_traces += 1
            # Resolving kernels
            for map in self.A.mappings:
                fig.add_trace(
                    go.Scatter(
                        visible=False,
                        line=dict(color='#DF0000', width=4),
                        name='Resolving Kernel: ' + str(round_to_sf(enquiry_points[step], 2)),
                        x=map.kernels[step].domain.mesh,
                        y=map.kernels[step].evaluate(map.kernels[step].domain.mesh)
                    ),
                    row=2, col=1
                )
                if step == 0:
                    no_of_traces += 1

        fig.update_xaxes(title_text='Domain', row=2, col=1)

        fig.data[0].visible = True

        steps = []

        for i in range(self.P.dimension):
            step = dict(
                method='update',
                args=[{'visible': [False] * (no_of_traces * self.P.dimension + 1)},
                      {'title': 'Slider'}],
            )
            for j in range(no_of_traces):
                step['args'][0]['visible'][no_of_traces*i + j] = True

            steps.append(step)

        sliders = [dict(
            active=0,
            currentvalue={'prefix': 'Frequency'},
            pad={'t': 50},
            steps=steps
        )]

        fig.update_layout(
            sliders=sliders,
            title='Subplots with slider'
        )

        fig.show()<|MERGE_RESOLUTION|>--- conflicted
+++ resolved
@@ -38,12 +38,6 @@
                    'least_norm_solution', 'norm_bound', 'H_diag', 'chi_diag', 'X', 'npf', 'epsilon',
                    'least_norm_property', 'solution', 'A']
     
-<<<<<<< HEAD
-        self.item_aliases = dict(zip(aliases, items))
-        self.aliases_item = dict(zip(items, aliases))
-
-        dependencies = [('G', '$\Lambda$'), ('$\Lambda$', '$\Lambda^{-1}$'),
-=======
         self.item_aliases = dict(zip(items, aliases))
         self.aliases_item = dict(zip(aliases, items))
 
@@ -60,7 +54,6 @@
                         ('least_norm_property', 'solution'), ('X', 'A'), ('G', 'A')]
 
         """ dependencies = [('G', '$\Lambda$'), ('$\Lambda$', '$\Lambda^{-1}$'),
->>>>>>> 85da0423
                         ('$\Lambda^{-1}$', 'X'), ('T', '$\Gamma$'), ('G', '$\Gamma$'),
                         ('$\Gamma$', 'X'), ('d', '$\Lambda^{-1}d$'), ('$\Lambda^{-1}$', '$\Lambda^{-1}d$'),
                         ('$\Lambda^{-1}d$', '|$\widetilde{m}$|'), ('$\Lambda^{-1}d$', '$\widetilde{m}$'),
@@ -270,23 +263,7 @@
         self.A = None
         self.H_diag = None
 
-<<<<<<< HEAD
-        aliases = ['model_space', 'data_space', 'property_space', 'G', 'T', 'd',
-                   'Lambda', 'Lambda_inv', 'Gamma', 'sdata', 'least_norm',
-                   'least_norm_solution', 'M', 'H', 'chi', 'X', 'npf', 'epsilon',
-                   'least_norm_property', 'solution', 'A']
-        self.fixed_items = ['model_space', 'data_space', 'property_space', 'G', 'T', 'd','M']
-
-        attributes = [self.M, self.D, self.P, self.G, self.T, self.data, 
-                      self.Lambda, self.Lambda_inv, self.Gamma, self.sdata,
-                      self.least_norm, self.least_norm_solution, self.norm_bound, 
-                      self.H_diag, self.chi_diag, self.X, self.npf, self.epsilon,
-                      self.least_norm_property_solution, self.solution, 
-                      self.A]
-        self.aliases = dict(zip(aliases, attributes))
-=======
         self.fixed_items = ['M', 'D', 'P', 'G', 'T', 'd','norm_bound']
->>>>>>> 85da0423
         self.dependencies = DependencyTree()
 
     def change_M(self, new_M: Space, new_G: Mapping, new_T: Mapping, new_norm_bound: float):
@@ -308,10 +285,6 @@
         self.G_adjoint = new_G.adjoint()
         self.T_adjoint = new_T.adjoint()
 
-<<<<<<< HEAD
-        dependent_nodes = self.dependencies.find_dependent_nodes('model_space')
-    
-=======
         dependent_nodes = self.dependencies.find_reachable_nodes(['M', 'G', 'T']) - set(self.fixed_items)
         for alias in dependent_nodes:
             setattr(self, alias, None)
@@ -410,7 +383,6 @@
         for alias in dependent_nodes:
             setattr(self, alias, None)
 
->>>>>>> 85da0423
     def _compute_Lambda(self):
         self.Lambda = self.G._compute_GramMatrix()
 
