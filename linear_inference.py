from core.main_classes.domains import HyperParalelipiped
from core.main_classes.spaces import PCb, DirectSumSpace, RN
from core.aux.normal_data import load_normal_data
from core.aux.plots import plot_solution
from core.main_classes.functions import *
from core.main_classes.mappings import *
from core.main_classes.SOLA_DLI import Problem
import numpy as np
import logging
import time

def log_and_time(section_name, start_time):
    elapsed_time = time.time() - start_time
    logging.info(f"{section_name}: Done. Time taken: {elapsed_time:.2f} seconds")


logging.basicConfig(
    level=logging.INFO,
    format='%(asctime)s [%(levelname)s]: %(message)s',
    handlers=[
        logging.FileHandler('app.log'),
        logging.StreamHandler()
    ]
)

####################
# Create model space
####################
# Edit region -------------
physical_parameters = ['vs', 'vp']
# Edit region -------------
start_time = time.time()

no_of_params = len(physical_parameters)
EarthDomain = HyperParalelipiped(bounds=[[0, 6371]], fineness=1000)
constituent_models_spaces = [PCb(domain=EarthDomain) for _ in physical_parameters]
# Create a dictionary with physical_parameters as keys
models_dict = {param: model_space for param, model_space in zip(physical_parameters, constituent_models_spaces)}
M = DirectSumSpace(tuple(constituent_models_spaces))
log_and_time('Create model space', start_time)

###################
# Create Data space
###################
# Edit region -------------
data_directory = '/disks/data/PhD/BGSOLA/SOLA_DLI/kernels_modeplotaat_Adrian'
which_data = list(np.arange(0, 100))
# Edit region -------------

start_time = time.time()
# Import sensitivity data
how_many_data = len(which_data)
raw_sensitivity_dict = {}
raw_sensitivity_domains_dict = {}
for param in physical_parameters:
    raw_sensitivity_domain, raw_sensitivity = load_normal_data(param, data_directory)
    raw_sensitivity_dict[param] = np.array(raw_sensitivity)[which_data]
    if param not in raw_sensitivity_domains_dict:
        raw_sensitivity_domains_dict[param] = raw_sensitivity_domain
D = RN(dimension=how_many_data)
log_and_time('Created data space', start_time)

###########################
# Create model-data mapping 
###########################
start_time = time.time()
# Make them into functions via interpolation
sensitivity_dict = {}
for param in physical_parameters:
    sensitivity_dict[param] = []
    for discrete_sensitivity_kernel in raw_sensitivity_dict[param]:
        sensitivity_dict[param].append(Interpolation_1D(values=discrete_sensitivity_kernel,
                                                        raw_domain=raw_sensitivity_domains_dict[param],
                                                        domain=EarthDomain))
constituent_mappings = [IntegralMapping(domain=models_dict[param], codomain=D, 
                                        kernels=sensitivity_dict[param]) for param in physical_parameters]
mappings_dict = {param: mapping for param, mapping in zip(physical_parameters, constituent_mappings)}
G = DirectSumMapping(domain=M, codomain=D, mappings=tuple(constituent_mappings))
log_and_time('Created model-data mapping', start_time)


###################################
# Create property mapping and space
###################################
# Edit region -------------
target_types = {'vs': Gaussian_1D,
                'vp': Null_1D}
width = 1000 # same units as domain (km here)
how_many_targets = 100
enquiry_points = np.linspace(EarthDomain.bounds[0][0], 
                             EarthDomain.bounds[0][1], 
                             how_many_targets)
# Edit region -------------
start_time = time.time()
P = RN(dimension=how_many_targets)
targets_dict = {}
for param, target_type in target_types.items():
    targets_dict[param] = []
    for i in range(how_many_targets):
        if target_type == Gaussian_1D:
            targets_dict[param].append(target_type(domain=EarthDomain,
                                                   center=enquiry_points[i],
                                                   width=width))
        else: 
            targets_dict[param].append(target_type(domain=EarthDomain))
constituent_mappings = [IntegralMapping(domain=models_dict[param], codomain=P, 
                                        kernels=targets_dict[param]) for param in physical_parameters]
T = DirectSumMapping(domain=M, codomain=P, mappings=tuple(constituent_mappings))
log_and_time('Created property space and data-property mapping', start_time)

#################################
# Create fake true model and data
#################################
start_time = time.time()
true_model = M.random_member(args_list=[(1,), (2,), (3,)])
data = G.map(true_model)
log_and_time('Compute fake model and data', start_time)

####################
# Compute norm bound
####################
# Edit region -------------
# Places where the true model will be evaluated
intervals = np.array([0,1000, 2000, 5000, EarthDomain.bounds[0][1]])
# Edit region -------------
start_time = time.time()
upper_bounds = []
for model in true_model:
    values = model.evaluate(intervals[1:])[1]*1.2
    upper_bound = Piecewise_1D(domain=model.domain,
                               intervals=intervals,
                               values=values)
    upper_bounds.append(upper_bound)
norm_bound = M.norm(tuple(upper_bounds))
log_and_time('Compute norm bound', start_time)

###################
# Solve the Problem
###################
start_time = time.time()
problem = Problem(M=M, D=D, P=P, G=G, T=T, norm_bound=norm_bound, data=data)
<<<<<<< HEAD
problem._compute_resolving_kernels()

###############
# Plot solution
###############
# Calculate the number of rows and columns based on the number of subplots
num_subplots = len(physical_parameters)
num_rows = int(num_subplots**0.5)
num_cols = (num_subplots + num_rows - 1) // num_rows
# Create a figure and an array of subplots
fig, axes = plt.subplots(num_rows, num_cols, figsize=(12, 8))
# Flatten the 2D array of subplots into a 1D array
axes = axes.flatten()
# Remove any empty subplots at the end (if the number of subplots is not a perfect square)
for i in range(num_subplots, len(axes)):
    fig.delaxes(axes[i])
# Customize each subplot (optional)
for i, ax in enumerate(axes):
    ax.set_title(f'Subplot {i+1}')
# Adjust layout
plt.tight_layout()
# Show or save the figure
plt.show()
=======
problem.solve()
# We also compute resolving kernels
problem._compute_resolving_kernels()
log_and_time('Solve problem', start_time)

problem.plot_solution(enquiry_points=enquiry_points)
""" true_property = T.map(true_model)
evaluated_resolving_kernels = []
evaluated_targets = []
for kernel, target in zip(problem.A.mappings[0].kernels, T.mappings[0].kernels):
    evaluated_resolving_kernels.append(kernel.evaluate(EarthDomain.mesh)[1])
    evaluated_targets.append(target.evaluate(EarthDomain.mesh)[1])

plot_solution(domain=EarthDomain.mesh, least_norm_property=problem.least_norm_property, 
              resolving_kernels=np.array(evaluated_resolving_kernels), 
              enquiry_points=enquiry_points,
              targets=np.array(evaluated_targets), true_property=true_property, 
              upper_bound=problem.solution['upper bound'], 
              lower_bound=problem.solution['lower bound']) """
>>>>>>> 85da0423
<|MERGE_RESOLUTION|>--- conflicted
+++ resolved
@@ -139,31 +139,6 @@
 ###################
 start_time = time.time()
 problem = Problem(M=M, D=D, P=P, G=G, T=T, norm_bound=norm_bound, data=data)
-<<<<<<< HEAD
-problem._compute_resolving_kernels()
-
-###############
-# Plot solution
-###############
-# Calculate the number of rows and columns based on the number of subplots
-num_subplots = len(physical_parameters)
-num_rows = int(num_subplots**0.5)
-num_cols = (num_subplots + num_rows - 1) // num_rows
-# Create a figure and an array of subplots
-fig, axes = plt.subplots(num_rows, num_cols, figsize=(12, 8))
-# Flatten the 2D array of subplots into a 1D array
-axes = axes.flatten()
-# Remove any empty subplots at the end (if the number of subplots is not a perfect square)
-for i in range(num_subplots, len(axes)):
-    fig.delaxes(axes[i])
-# Customize each subplot (optional)
-for i, ax in enumerate(axes):
-    ax.set_title(f'Subplot {i+1}')
-# Adjust layout
-plt.tight_layout()
-# Show or save the figure
-plt.show()
-=======
 problem.solve()
 # We also compute resolving kernels
 problem._compute_resolving_kernels()
@@ -182,5 +157,4 @@
               enquiry_points=enquiry_points,
               targets=np.array(evaluated_targets), true_property=true_property, 
               upper_bound=problem.solution['upper bound'], 
-              lower_bound=problem.solution['lower bound']) """
->>>>>>> 85da0423
+              lower_bound=problem.solution['lower bound']) """