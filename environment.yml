--- conflicted
+++ resolved
@@ -1,7 +1,3 @@
-<<<<<<< HEAD
-name: sola_dli
-=======
->>>>>>> 32716f03
 channels:
   - defaults
 dependencies:
